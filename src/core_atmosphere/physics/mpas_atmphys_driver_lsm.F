--- conflicted
+++ resolved
@@ -736,10 +736,6 @@
 
 !copy MPAS arrays to local arrays:
  call lsm_from_MPAS(configs,mesh,diag_physics,sfc_input,its,ite)
-<<<<<<< HEAD
-=======
-! call mpas_log_write('--- end lsm_from_MPAS')
->>>>>>> e86d1157
 
 !call to land-surface scheme:
  lsm_select: select case (trim(lsm_scheme))
