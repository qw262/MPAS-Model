! Copyright (c) 2013,  Los Alamos National Security, LLC (LANS)
! and the University Corporation for Atmospheric Research (UCAR).
!
! Unless noted otherwise source code is licensed under the BSD license.
! Additional copyright and license information can be found in the LICENSE file
! distributed with this code, or at http://mpas-dev.github.com/license.html
!
!|||||||||||||||||||||||||||||||||||||||||||||||||||||||||||||||||||||||
!
!  ocn_analysis_driver
!
!> \brief Driver for MPAS ocean analysis core
!> \author Mark Petersen
!> \date   November 2013
!> \details
!>  This is the driver for the MPAS ocean core.
!
!-----------------------------------------------------------------------

module ocn_analysis_driver

   use mpas_derived_types
   use mpas_pool_routines
   use mpas_timekeeping
   use mpas_timer
   use mpas_stream_manager

   use ocn_constants
   use ocn_global_stats
   use ocn_surface_area_weighted_averages
   use ocn_layer_volume_weighted_averages
   use ocn_zonal_mean
   use ocn_okubo_weiss
   use ocn_water_mass_census
   use ocn_meridional_heat_transport
   use ocn_test_compute_interval
   use ocn_high_frequency_output
   use ocn_time_filters
   use ocn_lagrangian_particle_tracking
   use ocn_eliassen_palm
   use ocn_mixed_layer_depths
   use ocn_time_series_stats
   use ocn_pointwise_stats
   use ocn_debug_diagnostics
   use ocn_regional_stats
   use ocn_rpn_calculator
   use ocn_transect_transport
   use ocn_eddy_product_variables
!   use ocn_TEM_PLATE

   implicit none
   private
   save

   !--------------------------------------------------------------------
   !
   ! Public parameters
   !
   !--------------------------------------------------------------------

   !--------------------------------------------------------------------
   !
   ! Public member functions
   !
   !--------------------------------------------------------------------

   public :: ocn_analysis_setup_packages, &
             ocn_analysis_bootstrap, &
             ocn_analysis_init, &
             ocn_analysis_compute_startup, &
             ocn_analysis_compute, &
             ocn_analysis_write, &
             ocn_analysis_restart, &
             ocn_analysis_finalize

   !--------------------------------------------------------------------
   !
   ! Private module variables
   !
   !--------------------------------------------------------------------


   character (len=*), parameter :: initReadTimerPrefix = 'init_read_'
   character (len=*), parameter :: initTimerPrefix = 'init_'
   character (len=*), parameter :: computeTimerPrefix = 'compute_'
   character (len=*), parameter :: computeStartupTimerPrefix = 'compute_startup_'
   character (len=*), parameter :: writeTimerPrefix = 'write_'
   character (len=*), parameter :: alarmTimerPrefix = 'reset_alarm_'
   character (len=*), parameter :: restartTimerPrefix = 'restart_'
   character (len=*), parameter :: finalizeTimerPrefix = 'finalize_'
   character (len=*), parameter :: computeAlarmSuffix = 'CMPALRM'

   character (len=StrKIND), parameter :: timeSeriesDailyTAG = 'Daily'
   character (len=StrKIND), parameter :: timeSeriesMonthlyTAG = 'Monthly'
   character (len=StrKIND), parameter :: timeSeriesClimatologyTAG = 'Climatology'
   character (len=StrKIND), parameter :: timeSeriesCustomTAG = 'Custom'
   character (len=StrKIND), parameter :: regionalStatsDailyTAG = 'Daily'
   character (len=StrKIND), parameter :: regionalStatsMonthlyTAG = 'Monthly'
   character (len=StrKIND), parameter :: regionalStatsWeeklyTAG = 'Weekly'
   character (len=StrKIND), parameter :: regionalStatsCustomTAG = 'Custom'

   type (mpas_pool_type), pointer :: analysisMemberList

!***********************************************************************

contains

!***********************************************************************
!
!  routine ocn_analysis_setup_packages
!
!> \brief   Setup packages for MPAS-Ocean analysis driver
!> \author  Mark Petersen
!> \date    November 2013
!> \details
!>  This routine is intended to configure the packages for all
!>   ocean analysis members.
!
!-----------------------------------------------------------------------

   subroutine ocn_analysis_setup_packages(configPool, packagePool, iocontext, err)!{{{

      !-----------------------------------------------------------------
      !
      ! input variables
      !
      !-----------------------------------------------------------------

      type (mpas_pool_type), intent(inout) :: configPool
      type (mpas_pool_type), intent(inout) :: packagePool
      type (mpas_io_context_type), intent(inout) :: iocontext

      !-----------------------------------------------------------------
      !
      ! input/output variables
      !
      !-----------------------------------------------------------------

      !-----------------------------------------------------------------
      !
      ! output variables
      !
      !-----------------------------------------------------------------

      integer, intent(out) :: err !< Output: error flag

      !-----------------------------------------------------------------
      !
      ! local variables
      !
      !-----------------------------------------------------------------

      integer :: err_tmp

      character (len=StrKIND) :: configName, packageName
      logical, pointer :: config_AM_enable
      logical, pointer :: AMPackageActive
      type (mpas_pool_iterator_type) :: poolItr
      integer :: nameLength

      err = 0

      call mpas_pool_create_pool(analysisMemberList)
      call mpas_pool_add_config(analysisMemberList, 'globalStats', 1)
      call mpas_pool_add_config(analysisMemberList, 'testComputeInterval', 1)
      call mpas_pool_add_config(analysisMemberList, 'layerVolumeWeightedAverage', 1)
      call mpas_pool_add_config(analysisMemberList, 'meridionalHeatTransport', 1)
      call mpas_pool_add_config(analysisMemberList, 'okuboWeiss', 1)
      call mpas_pool_add_config(analysisMemberList, 'surfaceAreaWeightedAverages', 1)
      call mpas_pool_add_config(analysisMemberList, 'waterMassCensus', 1)
      call mpas_pool_add_config(analysisMemberList, 'zonalMean', 1)
      call mpas_pool_add_config(analysisMemberList, 'highFrequencyOutput', 1)
      call mpas_pool_add_config(analysisMemberList, 'timeFilters', 1)
      call mpas_pool_add_config(analysisMemberList, 'lagrPartTrack', 1)
      call mpas_pool_add_config(analysisMemberList, 'eliassenPalm', 1)
      call mpas_pool_add_config(analysisMemberList, 'mixedLayerDepths', 1)
      call mpas_pool_add_config(analysisMemberList, 'rpnCalculator', 1)
      call mpas_pool_add_config(analysisMemberList, 'regionalStats', 1)
      call mpas_pool_add_config(analysisMemberList, 'timeSeriesStatsDaily', 1)
      call mpas_pool_add_config(analysisMemberList, 'timeSeriesStatsMonthly', 1)
      call mpas_pool_add_config(analysisMemberList, 'timeSeriesStatsClimatology', 1)
      call mpas_pool_add_config(analysisMemberList, 'timeSeriesStatsCustom', 1)
      call mpas_pool_add_config(analysisMemberList, 'regionalStatsDaily', 1)
      call mpas_pool_add_config(analysisMemberList, 'regionalStatsWeekly', 1)
      call mpas_pool_add_config(analysisMemberList, 'regionalStatsMonthly', 1)
      call mpas_pool_add_config(analysisMemberList, 'regionalStatsCustom', 1)
      call mpas_pool_add_config(analysisMemberList, 'pointwiseStats', 1)
      call mpas_pool_add_config(analysisMemberList, 'debugDiagnostics', 1)
      call mpas_pool_add_config(analysisMemberList, 'transectTransport', 1)
<<<<<<< HEAD
=======
      call mpas_pool_add_config(analysisMemberList, 'eddyProductVariables', 1)
>>>>>>> 4e41e3d9
!     call mpas_pool_add_config(analysisMemberList, 'temPlate', 1)

      ! DON'T EDIT BELOW HERE

      ! Iterate over all analysis members to setup packages
      call mpas_pool_begin_iteration(analysisMemberList)
      do while ( mpas_pool_get_next_member(analysisMemberList, poolItr) )
         nameLength = len_trim(poolItr % memberName)
         configName = 'config_AM_' // poolItr % memberName(1:nameLength) // '_enable'
         call mpas_pool_get_config(configPool, configName, config_AM_enable)

         if ( config_AM_enable ) then
            packageName = poolItr % memberName(1:nameLength) // 'AMPKGActive'
            call mpas_pool_get_package(packagePool, packageName, AMPackageActive)
            AMPackageActive = .true.
         end if
      end do

   end subroutine ocn_analysis_setup_packages!}}}

!***********************************************************************
!
!  routine ocn_analysis_bootstrap
!
!> \brief   Bootstrap analysis members (pre-init configuration)
!> \author  Doug Jacobsen
!> \date    10/08/2015
!> \details
!>  This routine will read either a restart or an input stream for each analysis member.
!>  The stream names that will be read are controlled via the analysis member's
!>     - config_AM_${AM}_restart_stream
!>     - config_AM_${AM}_input_stream
!>  namelist options.
!>
!>  If the AM doesn't specify either of these, it will be ignored. If the AM
!>  specifies only the restart stream, it will only be read if the config_do_restart flag
!>  for the model is set to true. If the AM specifies both, the restart_stream will be read if
!>  config_do_restart is true, and the input_stream will be read if config_do_restart is false.
!>
!>  After this call, alarms on both streams are reset.
!>
!>  Additionally, if a bootstrap subroutine has been defined properly for the
!>  analysis member, it will be called here.
!
!-----------------------------------------------------------------------

   subroutine ocn_analysis_bootstrap(domain, err)!{{{

      !-----------------------------------------------------------------
      !
      ! input variables
      !
      !-----------------------------------------------------------------

      !-----------------------------------------------------------------
      !
      ! input/output variables
      !
      !-----------------------------------------------------------------

      type (domain_type), intent(inout) :: domain

      !-----------------------------------------------------------------
      !
      ! output variables
      !
      !-----------------------------------------------------------------

      integer, intent(out) :: err !< Output: error flag

      !-----------------------------------------------------------------
      !
      ! local variables
      !
      !-----------------------------------------------------------------

      integer :: err_tmp

      character (len=StrKIND) :: configName, alarmName, restartStreamName, inputStreamName, timerName
      logical, pointer :: config_AM_enable, config_do_restart
      character (len=StrKIND), pointer :: config_AM_restart_stream, config_AM_input_stream
      integer :: nameLength
      type (mpas_pool_iterator_type) :: poolItr

      logical :: streamFound
      character  (len=StrKIND) :: referenceTimeString, outputIntervalString
      type (MPAS_Time_Type) :: referenceTime
      type (MPAS_TimeInterval_type) :: alarmTimeStep

      integer :: poolErrorLevel

      err = 0

      poolErrorLevel = mpas_pool_get_error_level()
      call mpas_pool_set_error_level(MPAS_POOL_SILENT)

      call mpas_timer_start('analysis_bootstrap')

      call mpas_pool_get_config(domain % configs, 'config_do_restart', config_do_restart)

      call mpas_pool_begin_iteration(analysisMemberList)
      do while ( mpas_pool_get_next_member(analysisMemberList, poolItr) )
         nameLength = len_trim(poolItr % memberName)
         configName = 'config_AM_' // poolItr % memberName(1:nameLength) // '_enable'

         call mpas_pool_get_config(domain % configs, configName, config_AM_enable)

         if ( config_AM_enable ) then
            timerName = trim(initReadTimerPrefix) // poolItr % memberName(1:nameLength)
            call mpas_timer_start(timerName)

            write(stderrUnit,*) '      Bootstrapping AM ' // poolItr % memberName(1:nameLength)
            call ocn_bootstrap_analysis_members(domain, poolItr % memberName(1:nameLength), ierr=err)

            configName = 'config_AM_' // poolItr % memberName(1:nameLength) // '_restart_stream'
            nullify(config_AM_restart_stream)
            call mpas_pool_get_config(domain % configs, configName, config_AM_restart_stream)

            configName = 'config_AM_' // poolItr % memberName(1:nameLength) // '_input_stream'
            nullify(config_AM_input_stream)
            call mpas_pool_get_config(domain % configs, configName, config_AM_input_stream)

            ! Verify the restart stream exists
            if ( associated(config_AM_restart_stream) ) then
               if ( trim(config_AM_restart_stream) == 'none' ) then
                  ! If the stream is set to 'none' nullify the config, so it doesn't get read in
                  nullify(config_AM_restart_stream)
               else if ( .not. mpas_stream_mgr_stream_exists(domain % streamManager, config_AM_restart_stream) ) then
                  call mpas_dmpar_global_abort('MPAS-ocean: ERROR: Stream named ''' // trim(config_AM_restart_stream) // &
                                               ''' does not exist in config for analysis member ''' // &
                                               trim(poolItr % memberName(1:nameLength)) // '''')
               end if
            end if

            ! Verify the input stream exists
            if ( associated(config_AM_input_stream) ) then
               if ( trim(config_AM_input_stream) == 'none' ) then
                  ! If the stream is set to 'none' nullify the config, so it doesn't get read in
                  nullify(config_AM_input_stream)
               else if ( .not. mpas_stream_mgr_stream_exists(domain % streamManager, config_AM_input_stream) ) then
                  call mpas_dmpar_global_abort('MPAS-ocean: ERROR: Stream named ''' // trim(config_AM_input_stream) // &
                                               ''' does not exist in config for analysis member ''' // &
                                               trim(poolItr % memberName(1:nameLength)) // '''')
               end if
            end if

            ! Handle reading of streams that exist.
            if ( associated(config_AM_restart_stream) .and. associated(config_AM_input_stream) ) then

               if ( config_do_restart ) then
                  call mpas_stream_mgr_read(domain % streamManager, streamID=config_AM_restart_stream, ierr=err)
               else
                  call mpas_stream_mgr_read(domain % streamManager, streamID=config_AM_input_stream, ierr=err)
               end if
               call mpas_stream_mgr_reset_alarms(domain % streamManager, streamID=config_AM_restart_stream, &
                                                 direction=MPAS_STREAM_INPUT, ierr=err)
               call mpas_stream_mgr_reset_alarms(domain % streamManager, streamID=config_AM_input_stream, &
                                                 direction=MPAS_STREAM_INPUT, ierr=err)
            else if ( associated(config_AM_restart_stream) ) then
               if ( config_do_restart ) then
                  call mpas_stream_mgr_read(domain % streamManager, streamID=config_AM_restart_stream, ierr=err)
               end if
               call mpas_stream_mgr_reset_alarms(domain % streamManager, streamID=config_AM_restart_stream, &
                                                 direction=MPAS_STREAM_INPUT, ierr=err)
            else if ( associated(config_AM_input_stream) ) then
               if ( .not. config_do_restart ) then
                  call mpas_stream_mgr_read(domain % streamManager, streamID=config_AM_input_stream, ierr=err)
               end if
               call mpas_stream_mgr_reset_alarms(domain % streamManager, streamID=config_AM_input_stream, &
                                                 direction=MPAS_STREAM_INPUT, ierr=err)
            end if
            call mpas_timer_stop(timerName)
         end if
      end do

      call mpas_timer_stop('analysis_bootstrap')

      call mpas_pool_set_error_level(poolErrorLevel)

   end subroutine ocn_analysis_bootstrap!}}}

!***********************************************************************
!
!  routine ocn_analysis_init
!
!> \brief   Initialize MPAS-Ocean analysis driver
!> \author  Mark Petersen
!> \date    November 2013
!> \details
!>  This routine calls all initializations required for the
!>  MPAS-Ocean analysis driver.
!
!-----------------------------------------------------------------------

   subroutine ocn_analysis_init(domain, err)!{{{

      !-----------------------------------------------------------------
      !
      ! input variables
      !
      !-----------------------------------------------------------------

      !-----------------------------------------------------------------
      !
      ! input/output variables
      !
      !-----------------------------------------------------------------

      type (domain_type), intent(inout) :: domain

      !-----------------------------------------------------------------
      !
      ! output variables
      !
      !-----------------------------------------------------------------

      integer, intent(out) :: err !< Output: error flag

      !-----------------------------------------------------------------
      !
      ! local variables
      !
      !-----------------------------------------------------------------

      integer :: err_tmp

      character (len=StrKIND) :: configName, alarmName, streamName, timerName
      logical, pointer :: config_AM_enable
      character (len=StrKIND), pointer :: config_AM_compute_interval, config_AM_output_stream, config_start_time
      integer :: nameLength
      type (mpas_pool_iterator_type) :: poolItr

      logical :: streamFound
      character  (len=StrKIND) :: referenceTimeString, outputIntervalString
      type (MPAS_Time_Type) :: referenceTime
      type (MPAS_TimeInterval_type) :: alarmTimeStep

      err = 0

      call mpas_timer_start('analysis_init')

      call mpas_pool_begin_iteration(analysisMemberList)
      do while ( mpas_pool_get_next_member(analysisMemberList, poolItr) )
         nameLength = len_trim(poolItr % memberName)
         configName = 'config_AM_' // poolItr % memberName(1:nameLength) // '_enable'
         call mpas_pool_get_config(domain % configs, configName, config_AM_enable)

         if ( config_AM_enable ) then
            write(stderrUnit,*) '      Initializing AM ' // poolItr % memberName(1:nameLength)
            timerName = trim(initTimerPrefix) // poolItr % memberName(1:nameLength)
            call mpas_timer_start(timerName)
            call ocn_init_analysis_members(domain, poolItr % memberName, err_tmp)
            err = ior(err, err_tmp)

            configName = 'config_AM_' // poolItr % memberName(1:nameLength) // '_compute_interval'
            call mpas_pool_get_config(domain % configs, configName, config_AM_compute_interval)

            configName = 'config_AM_' // poolItr % memberName(1:nameLength) // '_output_stream'
            call mpas_pool_get_config(domain % configs, configName, config_AM_output_stream)

            if ( config_AM_compute_interval == 'dt' ) then
               alarmTimeStep = mpas_get_clock_timestep(domain % clock, err_tmp)
               call mpas_get_timeInterval(alarmTimeStep, timeString=config_AM_compute_interval, ierr=err_tmp)
            end if

            ! Verify stream exists before trying to use output_interval
            if ( config_AM_output_stream /= 'none' ) then
               streamFound = .false.

               call mpas_stream_mgr_begin_iteration(domain % streamManager)
               do while ( mpas_stream_mgr_get_next_stream(domain % streamManager, streamName) )
                  if ( trim(streamName) == trim(config_AM_output_stream) ) then
                     streamFound = .true.
                  end if
               end do

               if ( .not. streamFound ) then
                  call mpas_dmpar_global_abort('MPAS-ocean: ERROR: Stream ' // trim(config_AM_output_stream) // &
                                               ' does not exist. Exiting...')
               end if
            end if

            if ( config_AM_compute_interval == 'output_interval' .and. config_AM_output_stream == 'none') then
               call mpas_dmpar_global_abort('MPAS-ocean: ERROR: Analysis member has compute_interval of ''output_interval'' ' // &
                                            'without an output stream.')
            end if

            if ( config_AM_compute_interval /= 'output_interval' ) then
               alarmName = poolItr % memberName(1:nameLength) // computeAlarmSuffix
               call mpas_set_timeInterval(alarmTimeStep, timeString=config_AM_compute_interval, ierr=err_tmp)
               if ( config_AM_output_stream /= 'none' ) then
                  call MPAS_stream_mgr_get_property(domain % streamManager, config_AM_output_stream, &
                                                    MPAS_STREAM_PROPERTY_REF_TIME, referenceTimeString, err_tmp)
                  call mpas_set_time(referenceTime, dateTimeString=referenceTimeString, ierr=err_tmp)
               else
                  call mpas_pool_get_config(domain % configs, 'config_start_time', config_start_time)

                  ! TODO FIXME I'm not sure what it's supposed to be
                  !            but 'file' is causing the code to fail
                  if (trim(config_start_time) == 'file') then
                    ! FIXME big kludge
                    call mpas_set_time(referenceTime, &
                      dateTimeString='0000-01-01_00:00:00', ierr=err_tmp)
                  else
                    ! FIXME this is what it was without the if-else
                    !       I suppose it's supposed to actually read it from
                    !       the file first
                    call mpas_set_time(referenceTime, dateTimeString=config_start_time, ierr=err_tmp)
                  end if

               end if
               call mpas_add_clock_alarm(domain % clock, alarmName, referenceTime, alarmTimeStep, ierr=err_tmp)
               call mpas_reset_clock_alarm(domain % clock, alarmName, ierr=err_tmp)
            end if

            call mpas_timer_stop(timerName)
         end if
      end do

      call mpas_timer_stop('analysis_init')

   end subroutine ocn_analysis_init!}}}

!***********************************************************************
!
!  routine ocn_analysis_compute_startup
!
!> \brief   Driver for MPAS-Ocean analysis computations
!> \author  Mark Petersen
!> \date    November 2013
!> \details
!>  This routine calls all computation subroutines required for the
!>  MPAS-Ocean analysis driver.
!
!-----------------------------------------------------------------------

   subroutine ocn_analysis_compute_startup(domain, err)!{{{

      !-----------------------------------------------------------------
      !
      ! input variables
      !
      !-----------------------------------------------------------------

      !-----------------------------------------------------------------
      !
      ! input/output variables
      !
      !-----------------------------------------------------------------

      type (domain_type), intent(inout) :: domain

      !-----------------------------------------------------------------
      !
      ! output variables
      !
      !-----------------------------------------------------------------

      integer, intent(out) :: err !< Output: error flag

      !-----------------------------------------------------------------
      !
      ! local variables
      !
      !-----------------------------------------------------------------

      integer :: timeLevel, err_tmp

      character (len=StrKIND) :: configName, timerName
      character (len=StrKIND), pointer :: config_AM_output_stream
      logical, pointer :: config_AM_enable, config_AM_write_on_startup, config_AM_compute_on_startup
      type (mpas_pool_iterator_type) :: poolItr
      integer :: nameLength

      err = 0

      call mpas_timer_start('analysis_compute_startup')

      timeLevel=1

      call mpas_pool_begin_iteration(analysisMemberList)
      do while ( mpas_pool_get_next_member(analysisMemberList, poolItr) )
         nameLength = len_trim(poolItr % memberName)
         configName = 'config_AM_' // poolItr % memberName(1:nameLength) // '_enable'
         call mpas_pool_get_config(domain % configs, configName, config_AM_enable)

         if ( config_AM_enable ) then
            configName = 'config_AM_' // poolItr % memberName(1:nameLength) // '_compute_on_startup'
            call mpas_pool_get_config(domain % configs, configName, config_AM_compute_on_startup)
            configName = 'config_AM_' // poolItr % memberName(1:nameLength) // '_write_on_startup'
            call mpas_pool_get_config(domain % configs, configName, config_AM_write_on_startup)

            if ( config_AM_compute_on_startup ) then
               timerName = trim(computeStartupTimerPrefix) // poolItr % memberName(1:nameLength)
               write(stderrUnit,*) '      Computing AM ' // poolItr % memberName(1:nameLength)
               call mpas_timer_start(timerName)
               call ocn_compute_analysis_members(domain, timeLevel, poolItr % memberName, err_tmp)
               call mpas_timer_stop(timerName)
               err = ior(err, err_tmp)
            end if

            if ( config_AM_write_on_startup ) then
               configName = 'config_AM_' // poolItr % memberName(1:nameLength) // '_output_stream'
               call mpas_pool_get_config(domain % configs, configName, config_AM_output_stream)
               if ( config_AM_output_stream /= 'none' ) then
                  write(stderrUnit,*) '      Writing AM ' // poolItr % memberName(1:nameLength)
                  call mpas_stream_mgr_write(domain % streamManager, streamID=config_AM_output_stream, &
                                             forceWriteNow=.true., ierr=err_tmp)
               end if
               if (.not. config_AM_compute_on_startup) then
                  write(stderrUnit, *) ' *** WARNING: write_on_startup called without compute_on_startup for analysis member: ' &
                    // poolItr % memberName(1:nameLength) // '.'
               end if
            end if
         end if
      end do

      call mpas_timer_stop('analysis_compute_startup')

   end subroutine ocn_analysis_compute_startup!}}}

!***********************************************************************
!
!  routine ocn_analysis_compute
!
!> \brief   Driver for MPAS-Ocean analysis computations
!> \author  Mark Petersen
!> \date    November 2013
!> \details
!>  This routine calls all computation subroutines required for the
!>  MPAS-Ocean analysis driver.
!
!-----------------------------------------------------------------------

   subroutine ocn_analysis_compute(domain, err)!{{{

      !-----------------------------------------------------------------
      !
      ! input variables
      !
      !-----------------------------------------------------------------

      !-----------------------------------------------------------------
      !
      ! input/output variables
      !
      !-----------------------------------------------------------------

      type (domain_type), intent(inout) :: domain

      !-----------------------------------------------------------------
      !
      ! output variables
      !
      !-----------------------------------------------------------------

      integer, intent(out) :: err !< Output: error flag

      !-----------------------------------------------------------------
      !
      ! local variables
      !
      !-----------------------------------------------------------------

      integer :: timeLevel, err_tmp

      character (len=StrKIND) :: configName, alarmName, timerName
      character (len=StrKIND), pointer :: config_AM_output_stream, config_AM_compute_interval
      logical, pointer :: config_AM_enable
      type (mpas_pool_iterator_type) :: poolItr
      integer :: nameLength

      err = 0

      call mpas_timer_start('analysis_compute')

      timeLevel=1

      call mpas_pool_begin_iteration(analysisMemberList)
      do while ( mpas_pool_get_next_member(analysisMemberList, poolItr) )
         nameLength = len_trim(poolItr % memberName)
         configName = 'config_AM_' // poolItr % memberName(1:nameLength) // '_enable'
         call mpas_pool_get_config(domain % configs, configName, config_AM_enable)

         if ( config_AM_enable ) then
            configName = 'config_AM_' // poolItr % memberName(1:nameLength) // '_compute_interval'
            call mpas_pool_get_config(domain % configs, configName, config_AM_compute_interval)
            configName = 'config_AM_' // poolItr % memberName(1:nameLength) // '_output_stream'
            call mpas_pool_get_config(domain % configs, configName, config_AM_output_stream)

            ! Build name of alarm for analysis member
            alarmName = poolItr % memberName(1:nameLength) // computeAlarmSuffix
            timerName = trim(computeTimerPrefix) // poolItr % memberName(1:nameLength)

            ! Compute analysis member just before output
            if ( config_AM_compute_interval == 'output_interval' .and. config_AM_output_stream /= 'none') then
               if ( mpas_stream_mgr_ringing_alarms(domain % streamManager, streamID=config_AM_output_stream, &
                    direction=MPAS_STREAM_OUTPUT, ierr=err_tmp) ) then
                  write(stderrUnit,*) '      Computing AM ' // poolItr % memberName(1:nameLength)
                  call mpas_timer_start(timerName)
                  call ocn_compute_analysis_members(domain, timeLevel, poolItr % memberName, err_tmp)
                  call mpas_timer_stop(timerName)
               end if
            else if ( mpas_is_alarm_ringing(domain % clock, alarmName, ierr=err_tmp) ) then
               call mpas_reset_clock_alarm(domain % clock, alarmName, ierr=err_tmp)
               write(stderrUnit,*) '      Computing AM ' // poolItr % memberName(1:nameLength)
               call mpas_timer_start(timerName)
               call ocn_compute_analysis_members(domain, timeLevel, poolItr % memberName, err_tmp)
               call mpas_timer_stop(timerName)
            end if
         end if
      end do

      call mpas_timer_stop('analysis_compute')

   end subroutine ocn_analysis_compute!}}}

!***********************************************************************
!
!  routine ocn_analysis_restart
!
!> \brief   Save restart for MPAS-Ocean analysis driver
!> \author  Mark Petersen
!> \date    November 2013
!> \details
!>  This routine calls all subroutines required to prepare to save
!>  the restart state for the MPAS-Ocean analysis driver.
!
!-----------------------------------------------------------------------

   subroutine ocn_analysis_restart(domain, err)!{{{

      !-----------------------------------------------------------------
      !
      ! input variables
      !
      !-----------------------------------------------------------------

      !-----------------------------------------------------------------
      !
      ! input/output variables
      !
      !-----------------------------------------------------------------

      type (domain_type), intent(inout) :: domain

      !-----------------------------------------------------------------
      !
      ! output variables
      !
      !-----------------------------------------------------------------

      integer, intent(out) :: err !< Output: error flag

      !-----------------------------------------------------------------
      !
      ! local variables
      !
      !-----------------------------------------------------------------

      integer :: err_tmp

      character (len=StrKIND) :: configName, timerName
      type (mpas_pool_iterator_type) :: poolItr
      logical, pointer :: config_AM_enable
      integer :: nameLength

      err = 0

      call mpas_timer_start('analysis_restart')

      call mpas_pool_begin_iteration(analysisMemberList)
      do while ( mpas_pool_get_next_member(analysisMemberList, poolItr) )
         nameLength = len_trim(poolItr % memberName)
         configName = 'config_AM_' // poolItr % memberName(1:nameLength) // '_enable'
         call mpas_pool_get_config(domain % configs, configName, config_AM_enable)

         if ( config_AM_enable ) then
            write(stderrUnit,*) '      Preparing AM ' // poolItr % memberName(1:nameLength) // ' for restart write'
            timerName = trim(restartTimerPrefix) // poolItr % memberName(1:nameLength)
            call mpas_timer_start(timerName)
            call ocn_restart_analysis_members(domain, poolItr % memberName, err_tmp)
            err = ior(err, err_tmp)
            call mpas_timer_stop(timerName)
         end if
      end do

      call mpas_timer_stop('analysis_restart')

   end subroutine ocn_analysis_restart!}}}

!***********************************************************************
!
!  routine ocn_analysis_write
!
!> \brief   Driver for MPAS-Ocean analysis output
!> \author  Mark Petersen
!> \date    November 2013
!> \details
!>  This routine calls all output writing subroutines required for the
!>  MPAS-Ocean analysis driver.
!>  At this time this is just a stub, and all analysis output is written
!>  to the output file specified by config_output_name.
!
!-----------------------------------------------------------------------

   subroutine ocn_analysis_write(domain, err)!{{{

      !-----------------------------------------------------------------
      !
      ! input variables
      !
      !-----------------------------------------------------------------

      type (domain_type), intent(in) :: domain

      !-----------------------------------------------------------------
      !
      ! input/output variables
      !
      !-----------------------------------------------------------------

      !-----------------------------------------------------------------
      !
      ! output variables
      !
      !-----------------------------------------------------------------

      integer, intent(out) :: err !< Output: error flag

      !-----------------------------------------------------------------
      !
      ! local variables
      !
      !-----------------------------------------------------------------

      integer :: err_tmp

      character (len=StrKIND) :: configName, timerName, outputTimeString
      character (len=StrKIND), pointer :: config_AM_output_stream
      character (len=StrKIND), pointer :: config_AM_backwardOffset, config_AM_forwardOffset
      logical, pointer :: config_AM_enable
      type (mpas_pool_iterator_type) :: poolItr
      type (mpas_time_type) :: outputTime, nowTime
      type (mpas_timeinterval_type) :: offsetInt
      integer :: nameLength

      integer :: poolErrorLevel

      err = 0

      call mpas_timer_start('analysis_write')
      nowTime = mpas_get_clock_time(domain % clock, MPAS_NOW, ierr=err_tmp)

      call mpas_pool_begin_iteration(analysisMemberList)
      do while ( mpas_pool_get_next_member(analysisMemberList, poolItr) )
         nameLength = len_trim(poolItr % memberName)
         configName = 'config_AM_' // poolItr % memberName(1:nameLength) // '_enable'
         call mpas_pool_get_config(domain % configs, configName, config_AM_enable)

         if ( config_AM_enable ) then

            poolErrorLevel = mpas_pool_get_error_level()
            call mpas_pool_set_error_level(MPAS_POOL_SILENT)

            nullify(config_AM_backwardOffset)
            nullify(config_AM_forwardOffset)
            write(stderrUnit,*) '      Writing AM ' // poolItr % memberName(1:nameLength)
            configName = 'config_AM_' // poolItr % memberName(1:nameLength) // '_output_stream'
            call mpas_pool_get_config(domain % configs, configName, config_AM_output_stream)
            configName = 'config_AM_' // poolItr % memberName(1:nameLength) // '_backward_output_offset'
            call mpas_pool_get_config(domain % configs, configName, config_AM_backwardOffset)
            configName = 'config_AM_' // poolItr % memberName(1:nameLength) // '_forward_output_offset'
            call mpas_pool_get_config(domain % configs, configName, config_AM_forwardOffset)

            call mpas_pool_set_error_level(poolErrorLevel)
            if ( config_AM_output_stream /= 'none' ) then
               timerName = trim(writeTimerPrefix) // poolItr % memberName(1:nameLength)
               call mpas_timer_start(timerName)

               if ( associated(config_AM_backwardOffset) ) then
                  if ( associated(config_AM_forwardOffset) ) then
                     write(stderrUnit, *) 'WARNING: Both backward and forward offsets are set for AM ' // poolItr % memberName(1:nameLength)
                     write(stderrUnit, *) '         will only use backward offset. Forward offset will be ignored.'
                  end if
                  call mpas_set_timeinterval(offsetInt, timeString=config_AM_backwardOffset, ierr=err_tmp)
                  outputTime = nowTime - offsetInt
                  call mpas_get_time(outputTime, dateTimeString=outputTimeString, ierr=err_tmp)
               else if ( associated(config_AM_forwardOffset) ) then
                  call mpas_set_timeinterval(offsetInt, timeString=config_AM_backwardOffset, ierr=err_tmp)
                  outputTime = nowTime + offsetInt
                  call mpas_stream_mgr_write(domain % streamManager, streamID=config_AM_output_stream, ierr=err_tmp)
               else
                  outputTime = nowTime
               end if

               call mpas_get_time(outputTime, dateTimeString=outputTimeString, ierr=err_tmp)
               call mpas_stream_mgr_write(domain % streamManager, streamID=config_AM_output_stream, writeTime=outputTimeString, ierr=err_tmp)
               call mpas_timer_stop(timerName)
               timerName = trim(alarmTimerPrefix) // poolItr % memberName(1:nameLength)
               call mpas_timer_start(timerName)
               call mpas_stream_mgr_reset_alarms(domain % streamManager, streamID=config_AM_output_stream, ierr=err_tmp)
               call mpas_timer_stop(timerName)
            end if
         end if
      end do

      call mpas_timer_stop('analysis_write')

   end subroutine ocn_analysis_write!}}}

!***********************************************************************
!
!  routine ocn_analysis_finalize
!
!> \brief   Finalize MPAS-Ocean analysis driver
!> \author  Mark Petersen
!> \date    November 2013
!> \details
!>  This routine calls all finalize routines required for the
!>  MPAS-Ocean analysis driver.
!
!-----------------------------------------------------------------------

   subroutine ocn_analysis_finalize(domain, err)!{{{

      !-----------------------------------------------------------------
      !
      ! input variables
      !
      !-----------------------------------------------------------------

      !-----------------------------------------------------------------
      !
      ! input/output variables
      !
      !-----------------------------------------------------------------

      type (domain_type), intent(inout) :: domain

      !-----------------------------------------------------------------
      !
      ! output variables
      !
      !-----------------------------------------------------------------

      integer, intent(out) :: err !< Output: error flag

      !-----------------------------------------------------------------
      !
      ! local variables
      !
      !-----------------------------------------------------------------

      integer :: err_tmp

      character (len=StrKIND) :: configName, timerName
      logical, pointer :: config_AM_enable
      type (mpas_pool_iterator_type) :: poolItr
      integer :: nameLength

      err = 0

      call mpas_timer_start('analysis_finalize')

      call mpas_pool_begin_iteration(analysisMemberList)

      do while ( mpas_pool_get_next_member(analysisMemberList, poolItr) )
         nameLength = len_trim(poolItr % memberName)
         configName = 'config_AM_' // poolItr % memberName(1:nameLength) // '_enable'
         call mpas_pool_get_config(domain % configs, configName, config_AM_enable)

         if ( config_AM_enable ) then
            write(stderrUnit,*) '      Finalizing AM ' // poolItr % memberName(1:nameLength)
            timerName = trim(finalizeTimerPrefix) // poolItr % memberName(1:nameLength)
            call mpas_timer_start(timerName)
            call ocn_finalize_analysis_members(domain, poolItr % memberName, err_tmp)
            err = ior(err, err_tmp)
            call mpas_timer_stop(timerName)
         end if
      end do

      call mpas_timer_stop('analysis_finalize')

   end subroutine ocn_analysis_finalize!}}}

!***********************************************************************
!
!  routine ocn_bootstrap_analysis_members
!
!> \brief Analysis member initialization driver
!> \author Doug Jacobsen
!> \date 07/01/2015
!> \details
!>  This private routine calls the correct init routine for each analysis member.
!
!-----------------------------------------------------------------------
   subroutine ocn_bootstrap_analysis_members(domain, analysisMemberName, iErr)!{{{
      type (domain_type), intent(inout) :: domain !< Input: Domain information
      character (len=*), intent(in) :: analysisMemberName !< Input: Name of analysis member
      integer, intent(out) :: iErr !< Output: Error code

      integer :: nameLength, err_tmp

      iErr = 0
      err_tmp = 0

      nameLength = len_trim(analysisMemberName)

      !if ( analysisMemberName(1:nameLength) == 'testComputeInterval' ) then
      !   call ocn_bootstrap_test_compute_interval(domain, err_tmp)
      if ( analysisMemberName(1:nameLength) == 'timeSeriesStatsDaily' ) then
         call ocn_bootstrap_time_series_stats(domain, timeSeriesDailyTAG, &
           err_tmp)
      else if ( analysisMemberName(1:nameLength) == 'timeSeriesStatsMonthly' ) then
         call ocn_bootstrap_time_series_stats(domain, timeSeriesMonthlyTAG, &
           err_tmp)
      else if ( analysisMemberName(1:nameLength) == 'timeSeriesStatsClimatology' ) then
         call ocn_bootstrap_time_series_stats(domain, timeSeriesClimatologyTAG, &
           err_tmp)
      else if ( analysisMemberName(1:nameLength) == 'timeSeriesStatsCustom' ) then
         call ocn_bootstrap_time_series_stats(domain, timeSeriesCustomTAG, &
           err_tmp)
      else if ( analysisMemberName(1:nameLength) == 'pointwiseStats' ) then
         call ocn_bootstrap_pointwise_stats(domain, err_tmp)
      else if ( analysisMemberName(1:nameLength) == 'transectTransport' ) then
        call ocn_init_transect_transport(domain, err_tmp)
!     else if ( analysisMemberName(1:nameLength) == 'temPlate' ) then
!        call ocn_init_TEM_PLATE(domain, err_tmp)
      end if

      iErr = ior(iErr, err_tmp)

   end subroutine ocn_bootstrap_analysis_members!}}}

!***********************************************************************
!
!  routine ocn_init_analysis_members
!
!> \brief Analysis member initialization driver
!> \author Doug Jacobsen
!> \date 07/01/2015
!> \details
!>  This private routine calls the correct init routine for each analysis member.
!
!-----------------------------------------------------------------------
   subroutine ocn_init_analysis_members(domain, analysisMemberName, iErr)!{{{
      type (domain_type), intent(inout) :: domain !< Input: Domain information
      character (len=*), intent(in) :: analysisMemberName !< Input: Name of analysis member
      integer, intent(out) :: iErr !< Output: Error code

      integer :: nameLength, err_tmp

      iErr = 0

      nameLength = len_trim(analysisMemberName)

      if ( analysisMemberName(1:nameLength) == 'globalStats' ) then
         call ocn_init_global_stats(domain, err_tmp)
      else if ( analysisMemberName(1:nameLength) == 'testComputeInterval' ) then
         call ocn_init_test_compute_interval(domain, err_tmp)
      else if ( analysisMemberName(1:nameLength) == 'layerVolumeWeightedAverage' ) then
         call ocn_init_layer_volume_weighted_averages(domain, err_tmp)
      else if ( analysisMemberName(1:nameLength) == 'meridionalHeatTransport' ) then
         call ocn_init_meridional_heat_transport(domain, err_tmp)
      else if ( analysisMemberName(1:nameLength) == 'okuboWeiss' ) then
         call ocn_init_okubo_weiss(domain, err_tmp)
      else if ( analysisMemberName(1:nameLength) == 'surfaceAreaWeightedAverages' ) then
         call ocn_init_surface_area_weighted_averages(domain, err_tmp)
      else if ( analysisMemberName(1:nameLength) == 'waterMassCensus' ) then
         call ocn_init_water_mass_census(domain, err_tmp)
      else if ( analysisMemberName(1:nameLength) == 'zonalMean' ) then
         call ocn_init_zonal_mean(domain, err_tmp)
      else if ( analysisMemberName(1:nameLength) == 'highFrequencyOutput' ) then
         call ocn_init_high_frequency_output(domain, err_tmp)
      else if ( analysisMemberName(1:nameLength) == 'timeFilters' ) then
         call ocn_init_time_filters(domain, err_tmp)
      else if ( analysisMemberName(1:nameLength) == 'lagrPartTrack' ) then
         call ocn_init_lagrangian_particle_tracking(domain, err_tmp)
      else if ( analysisMemberName(1:nameLength) == 'eliassenPalm' ) then
         call ocn_init_eliassen_palm(domain, err_tmp)
      else if ( analysisMemberName(1:nameLength) == 'mixedLayerDepths' ) then
         call ocn_init_mixed_layer_depths(domain, err_tmp)
      else if ( analysisMemberName(1:nameLength) == 'pointwiseStats' ) then
         call ocn_init_pointwise_stats(domain, err_tmp)
      else if ( analysisMemberName(1:nameLength) == 'debugDiagnostics' ) then
         call ocn_init_debug_diagnostics(domain, err_tmp)
     else if ( analysisMemberName(1:nameLength) == 'transectTransport' ) then
        call ocn_init_transect_transport(domain, err_tmp)
     else if ( analysisMemberName(1:nameLength) == 'eddyProductVariables' ) then
        call ocn_init_eddy_product_variables(domain, err_tmp)
!     else if ( analysisMemberName(1:nameLength) == 'temPlate' ) then
!        call ocn_init_TEM_PLATE(domain, err_tmp)
      ! rpn is third to last
      else if ( analysisMemberName(1:nameLength) == 'rpnCalculator' ) then
         call ocn_init_rpn_calculator(domain, err_tmp)
      ! regional is second to last
      else if ( analysisMemberName(1:nameLength) == 'regionalStatsDaily' ) then
         call ocn_init_regional_stats(domain, regionalStatsDailyTAG, err_tmp)
      else if ( analysisMemberName(1:nameLength) == 'regionalStatsMonthly' ) then
         call ocn_init_regional_stats(domain, regionalStatsMonthlyTAG, err_tmp)
      else if ( analysisMemberName(1:nameLength) == 'regionalStatsWeekly' ) then
         call ocn_init_regional_stats(domain, regionalStatsWeeklyTAG, err_tmp)
      else if ( analysisMemberName(1:nameLength) == 'regionalStatsCustom' ) then
         call ocn_init_regional_stats(domain, regionalStatsCustomTAG, err_tmp)
      ! time is last
      else if ( analysisMemberName(1:nameLength) == 'timeSeriesStatsDaily' ) then
         call ocn_init_time_series_stats(domain, timeSeriesDailyTAG, err_tmp)
      else if ( analysisMemberName(1:nameLength) == 'timeSeriesStatsMonthly' ) then
         call ocn_init_time_series_stats(domain, timeSeriesMonthlyTAG, err_tmp)
      else if ( analysisMemberName(1:nameLength) == 'timeSeriesStatsClimatology' ) then
         call ocn_init_time_series_stats(domain, timeSeriesClimatologyTAG, err_tmp)
      else if ( analysisMemberName(1:nameLength) == 'timeSeriesStatsCustom' ) then
         call ocn_init_time_series_stats(domain, timeSeriesCustomTAG, err_tmp)
      end if

      iErr = ior(iErr, err_tmp)

   end subroutine ocn_init_analysis_members!}}}

!***********************************************************************
!
!  routine ocn_compute_analysis_members
!
!> \brief Analysis member compute driver
!> \author Doug Jacobsen
!> \date 07/01/2015
!> \details
!>  This private routine calls the correct compute routine for each analysis member.
!
!-----------------------------------------------------------------------
   subroutine ocn_compute_analysis_members(domain, timeLevel, analysisMemberName, iErr)!{{{
      type (domain_type), intent(inout) :: domain !< Input: Domain information
      integer, intent(in) :: timeLevel !< Input: Time level to compute with in analysis member
      character (len=*), intent(in) :: analysisMemberName !< Input: Name of analysis member
      integer, intent(out) :: iErr !< Output: Error code

      integer :: nameLength, err_tmp

      iErr = 0

      nameLength = len_trim(analysisMemberName)

      if ( analysisMemberName(1:nameLength) == 'globalStats' ) then
         call ocn_compute_global_stats(domain, timeLevel, err_tmp)
      else if ( analysisMemberName(1:nameLength) == 'testComputeInterval' ) then
         call ocn_compute_test_compute_interval(domain, timeLevel, err_tmp)
      else if ( analysisMemberName(1:nameLength) == 'layerVolumeWeightedAverage' ) then
         call ocn_compute_layer_volume_weighted_averages(domain, timeLevel, err_tmp)
      else if ( analysisMemberName(1:nameLength) == 'meridionalHeatTransport' ) then
         call ocn_compute_meridional_heat_transport(domain, timeLevel, err_tmp)
      else if ( analysisMemberName(1:nameLength) == 'okuboWeiss' ) then
         call ocn_compute_okubo_weiss(domain, timeLevel, err_tmp)
      else if ( analysisMemberName(1:nameLength) == 'surfaceAreaWeightedAverages' ) then
         call ocn_compute_surface_area_weighted_averages(domain, timeLevel, err_tmp)
      else if ( analysisMemberName(1:nameLength) == 'waterMassCensus' ) then
         call ocn_compute_water_mass_census(domain, timeLevel, err_tmp)
      else if ( analysisMemberName(1:nameLength) == 'zonalMean' ) then
         call ocn_compute_zonal_mean(domain, timeLevel, err_tmp)
      else if ( analysisMemberName(1:nameLength) == 'highFrequencyOutput' ) then
         call ocn_compute_high_frequency_output(domain, timeLevel, err_tmp)
      else if ( analysisMemberName(1:nameLength) == 'timeFilters' ) then
         call ocn_compute_time_filters(domain, timeLevel, err_tmp)
      else if ( analysisMemberName(1:nameLength) == 'lagrPartTrack' ) then
         call ocn_compute_lagrangian_particle_tracking(domain, timeLevel, err_tmp)
      else if ( analysisMemberName(1:nameLength) == 'eliassenPalm' ) then
         call ocn_compute_eliassen_palm(domain, timeLevel, err_tmp)
      else if ( analysisMemberName(1:nameLength) == 'mixedLayerDepths' ) then
         call ocn_compute_mixed_layer_depths(domain, timeLevel, err_tmp)
      else if ( analysisMemberName(1:nameLength) == 'pointwiseStats' ) then
         call ocn_compute_pointwise_stats(domain, timeLevel, err_tmp)
      else if ( analysisMemberName(1:nameLength) == 'debugDiagnostics' ) then
         call ocn_compute_debug_diagnostics(domain, timeLevel, err_tmp)
     else if ( analysisMemberName(1:nameLength) == 'transectTransport' ) then
        call ocn_compute_transect_transport(domain, timeLevel, err_tmp)
     else if ( analysisMemberName(1:nameLength) == 'eddyProductVariables' ) then
        call ocn_compute_eddy_product_variables(domain, timeLevel, err_tmp)
!     else if ( analysisMemberName(1:nameLength) == 'temPlate' ) then
!        call ocn_compute_TEM_PLATE(domain, timeLevel, err_tmp)
      ! rpn is third to last
      else if ( analysisMemberName(1:nameLength) == 'rpnCalculator' ) then
         call ocn_compute_rpn_calculator(domain, timeLevel, err_tmp)
      ! regional is second to last
      else if ( analysisMemberName(1:nameLength) == 'regionalStatsDaily' ) then
         call ocn_compute_regional_stats(domain, timeLevel, regionalStatsDailyTAG, err_tmp)
      else if ( analysisMemberName(1:nameLength) == 'regionalStatsMonthly' ) then
         call ocn_compute_regional_stats(domain, timeLevel, regionalStatsMonthlyTAG, err_tmp)
      else if ( analysisMemberName(1:nameLength) == 'regionalStatsWeekly' ) then
         call ocn_compute_regional_stats(domain, timeLevel, regionalStatsWeeklyTAG, err_tmp)
      else if ( analysisMemberName(1:nameLength) == 'regionalStatsCustom' ) then
         call ocn_compute_regional_stats(domain, timeLevel, regionalStatsCustomTAG, err_tmp)
      ! time is last
      else if ( analysisMemberName(1:nameLength) == 'timeSeriesStatsDaily' ) then
         call ocn_compute_time_series_stats(domain, timeLevel, &
           timeSeriesDailyTAG, err_tmp)
      else if ( analysisMemberName(1:nameLength) == 'timeSeriesStatsMonthly' ) then
         call ocn_compute_time_series_stats(domain, timeLevel, &
           timeSeriesMonthlyTAG, err_tmp)
      else if ( analysisMemberName(1:nameLength) == 'timeSeriesStatsClimatology' ) then
         call ocn_compute_time_series_stats(domain, timeLevel, &
           timeSeriesClimatologyTAG, err_tmp)
      else if ( analysisMemberName(1:nameLength) == 'timeSeriesStatsCustom' ) then
         call ocn_compute_time_series_stats(domain, timeLevel, &
           timeSeriesCustomTAG, err_tmp)
      end if

      iErr = ior(iErr, err_tmp)

   end subroutine ocn_compute_analysis_members!}}}

!***********************************************************************
!
!  routine ocn_restart_analysis_members
!
!> \brief Analysis member restart driver
!> \author Doug Jacobsen
!> \date 07/01/2015
!> \details
!>  This private routine calls the correct restart routine for each analysis member.
!
!-----------------------------------------------------------------------
   subroutine ocn_restart_analysis_members(domain, analysisMemberName, iErr)!{{{
      type (domain_type), intent(inout) :: domain !< Input: Domain information
      character (len=*), intent(in) :: analysisMemberName !< Input: Name of analysis member
      integer, intent(out) :: iErr !< Output: Error code

      integer :: nameLength, err_tmp

      iErr = 0

      nameLength = len_trim(analysisMemberName)

      if ( analysisMemberName(1:nameLength) == 'globalStats' ) then
         call ocn_restart_global_stats(domain, err_tmp)
      else if ( analysisMemberName(1:nameLength) == 'testComputeInterval' ) then
         call ocn_restart_test_compute_interval(domain, err_tmp)
      else if ( analysisMemberName(1:nameLength) == 'layerVolumeWeightedAverage' ) then
         call ocn_restart_layer_volume_weighted_averages(domain, err_tmp)
      else if ( analysisMemberName(1:nameLength) == 'meridionalHeatTransport' ) then
         call ocn_restart_meridional_heat_transport(domain, err_tmp)
      else if ( analysisMemberName(1:nameLength) == 'okuboWeiss' ) then
         call ocn_restart_okubo_weiss(domain, err_tmp)
      else if ( analysisMemberName(1:nameLength) == 'surfaceAreaWeightedAverages' ) then
         call ocn_restart_surface_area_weighted_averages(domain, err_tmp)
      else if ( analysisMemberName(1:nameLength) == 'waterMassCensus' ) then
         call ocn_restart_water_mass_census(domain, err_tmp)
      else if ( analysisMemberName(1:nameLength) == 'zonalMean' ) then
         call ocn_restart_zonal_mean(domain, err_tmp)
      else if ( analysisMemberName(1:nameLength) == 'highFrequencyOutput' ) then
         call ocn_restart_high_frequency_output(domain, err_tmp)
      else if ( analysisMemberName(1:nameLength) == 'timeFilters' ) then
         call ocn_restart_time_filters(domain, err_tmp)
      else if ( analysisMemberName(1:nameLength) == 'lagrPartTrack' ) then
         call ocn_restart_lagrangian_particle_tracking(domain, err_tmp)
      else if ( analysisMemberName(1:nameLength) == 'eliassenPalm' ) then
         call ocn_restart_eliassen_palm(domain, err_tmp)
      else if ( analysisMemberName(1:nameLength) == 'mixedLayerDepths' ) then
         call ocn_restart_mixed_layer_depths(domain, err_tmp)
      else if ( analysisMemberName(1:nameLength) == 'pointwiseStats' ) then
         call ocn_restart_pointwise_stats(domain, err_tmp)
      else if ( analysisMemberName(1:nameLength) == 'debugDiagnostics' ) then
         call ocn_restart_debug_diagnostics(domain, err_tmp)
     else if ( analysisMemberName(1:nameLength) == 'transectTransport' ) then
        call ocn_restart_transect_transport(domain, err_tmp)
     else if ( analysisMemberName(1:nameLength) == 'eddyProductVariables' ) then
        call ocn_restart_eddy_product_variables(domain, err_tmp)
!     else if ( analysisMemberName(1:nameLength) == 'temPlate' ) then
!        call ocn_restart_TEM_PLATE(domain, err_tmp)
      ! rpn is third to last
      else if ( analysisMemberName(1:nameLength) == 'rpnCalculator' ) then
         call ocn_restart_rpn_calculator(domain, err_tmp)
      ! regional is second to last
      else if ( analysisMemberName(1:nameLength) == 'regionalStatsDaily' ) then
         call ocn_restart_regional_stats(domain, regionalStatsDailyTAG, err_tmp)
      else if ( analysisMemberName(1:nameLength) == 'regionalStatsMonthly' ) then
         call ocn_restart_regional_stats(domain, regionalStatsMonthlyTAG, err_tmp)
      else if ( analysisMemberName(1:nameLength) == 'regionalStatsWeekly' ) then
         call ocn_restart_regional_stats(domain, regionalStatsWeeklyTAG, err_tmp)
      else if ( analysisMemberName(1:nameLength) == 'regionalStatsCustom' ) then
         call ocn_restart_regional_stats(domain, regionalStatsCustomTAG, err_tmp)
      ! time is last
      else if ( analysisMemberName(1:nameLength) == 'timeSeriesStatsDaily' ) then
         call ocn_restart_time_series_stats(domain, timeSeriesDailyTAG, err_tmp)
      else if ( analysisMemberName(1:nameLength) == 'timeSeriesStatsMonthly' ) then
         call ocn_restart_time_series_stats(domain, timeSeriesMonthlyTAG, err_tmp)
      else if ( analysisMemberName(1:nameLength) == 'timeSeriesStatsClimatology' ) then
         call ocn_restart_time_series_stats(domain, timeSeriesClimatologyTAG, err_tmp)
      else if ( analysisMemberName(1:nameLength) == 'timeSeriesStatsCustom' ) then
         call ocn_restart_time_series_stats(domain, timeSeriesCustomTAG, err_tmp)
      end if

      iErr = ior(iErr, err_tmp)

   end subroutine ocn_restart_analysis_members!}}}

!***********************************************************************
!
!  routine ocn_finalize_analysis_members
!
!> \brief Analysis member finalize driver
!> \author Doug Jacobsen
!> \date 07/01/2015
!> \details
!>  This private routine calls the correct finalize routine for each analysis member.
!
!-----------------------------------------------------------------------
   subroutine ocn_finalize_analysis_members(domain, analysisMemberName, iErr)!{{{
      type (domain_type), intent(inout) :: domain !< Input: Domain information
      character (len=*), intent(in) :: analysisMemberName !< Input: Name of analysis member
      integer, intent(out) :: iErr !< Output: Error code

      integer :: nameLength, err_tmp

      iErr = 0

      nameLength = len_trim(analysisMemberName)

      if ( analysisMemberName(1:nameLength) == 'globalStats' ) then
         call ocn_finalize_global_stats(domain, err_tmp)
      else if ( analysisMemberName(1:nameLength) == 'testComputeInterval' ) then
         call ocn_finalize_test_compute_interval(domain, err_tmp)
      else if ( analysisMemberName(1:nameLength) == 'layerVolumeWeightedAverage' ) then
         call ocn_finalize_layer_volume_weighted_averages(domain, err_tmp)
      else if ( analysisMemberName(1:nameLength) == 'meridionalHeatTransport' ) then
         call ocn_finalize_meridional_heat_transport(domain, err_tmp)
      else if ( analysisMemberName(1:nameLength) == 'okuboWeiss' ) then
         call ocn_finalize_okubo_weiss(domain, err_tmp)
      else if ( analysisMemberName(1:nameLength) == 'surfaceAreaWeightedAverages' ) then
         call ocn_finalize_surface_area_weighted_averages(domain, err_tmp)
      else if ( analysisMemberName(1:nameLength) == 'waterMassCensus' ) then
         call ocn_finalize_water_mass_census(domain, err_tmp)
      else if ( analysisMemberName(1:nameLength) == 'zonalMean' ) then
         call ocn_finalize_zonal_mean(domain, err_tmp)
      else if ( analysisMemberName(1:nameLength) == 'highFrequencyOutput' ) then
         call ocn_finalize_high_frequency_output(domain, err_tmp)
      else if ( analysisMemberName(1:nameLength) == 'timeFilters' ) then
         call ocn_finalize_time_filters(domain, err_tmp)
      else if ( analysisMemberName(1:nameLength) == 'lagrPartTrack' ) then
         call ocn_finalize_lagrangian_particle_tracking(domain, err_tmp)
      else if ( analysisMemberName(1:nameLength) == 'eliassenPalm' ) then
         call ocn_finalize_eliassen_palm(domain, err_tmp)
      else if ( analysisMemberName(1:nameLength) == 'mixedLayerDepths' ) then
         call ocn_finalize_mixed_layer_depths(domain, err_tmp)
      else if ( analysisMemberName(1:nameLength) == 'pointwiseStats' ) then
         call ocn_finalize_pointwise_stats(domain, err_tmp)
      else if ( analysisMemberName(1:nameLength) == 'debugDiagnostics' ) then
         call ocn_finalize_debug_diagnostics(domain, err_tmp)
     else if ( analysisMemberName(1:nameLength) == 'transectTransport' ) then
        call ocn_finalize_transect_transport(domain, err_tmp)
     else if ( analysisMemberName(1:nameLength) == 'eddyProductVariables' ) then
        call ocn_finalize_eddy_product_variables(domain, err_tmp)
!     else if ( analysisMemberName(1:nameLength) == 'temPlate' ) then
!        call ocn_finalize_TEM_PLATE(domain, err_tmp)
      ! rpn is third to last
      else if ( analysisMemberName(1:nameLength) == 'rpnCalculator' ) then
         call ocn_finalize_rpn_calculator(domain, err_tmp)
      ! regional is second to last
      else if ( analysisMemberName(1:nameLength) == 'regionalStatsDaily' ) then
         call ocn_finalize_regional_stats(domain, regionalStatsDailyTAG, err_tmp)
      else if ( analysisMemberName(1:nameLength) == 'regionalStatsMonthly' ) then
         call ocn_finalize_regional_stats(domain, regionalStatsMonthlyTAG, err_tmp)
      else if ( analysisMemberName(1:nameLength) == 'regionalStatsWeekly' ) then
         call ocn_finalize_regional_stats(domain, regionalStatsWeeklyTAG, err_tmp)
      else if ( analysisMemberName(1:nameLength) == 'regionalStatsCustom' ) then
         call ocn_finalize_regional_stats(domain, regionalStatsCustomTAG, err_tmp)
      ! time is last
      else if ( analysisMemberName(1:nameLength) == 'timeSeriesStatsDaily' ) then
         call ocn_finalize_time_series_stats(domain, timeSeriesDailyTAG, &
           err_tmp)
      else if ( analysisMemberName(1:nameLength) == 'timeSeriesStatsMonthly' ) then
         call ocn_finalize_time_series_stats(domain, timeSeriesMonthlyTAG, &
           err_tmp)
      else if ( analysisMemberName(1:nameLength) == 'timeSeriesStatsClimatology' ) then
         call ocn_finalize_time_series_stats(domain, timeSeriesClimatologyTAG, &
           err_tmp)
      else if ( analysisMemberName(1:nameLength) == 'timeSeriesStatsCustom' ) then
         call ocn_finalize_time_series_stats(domain, timeSeriesCustomTAG, &
           err_tmp)
      end if

      iErr = ior(iErr, err_tmp)

   end subroutine ocn_finalize_analysis_members!}}}

end module ocn_analysis_driver

! vim: foldmethod=marker<|MERGE_RESOLUTION|>--- conflicted
+++ resolved
@@ -187,10 +187,7 @@
       call mpas_pool_add_config(analysisMemberList, 'pointwiseStats', 1)
       call mpas_pool_add_config(analysisMemberList, 'debugDiagnostics', 1)
       call mpas_pool_add_config(analysisMemberList, 'transectTransport', 1)
-<<<<<<< HEAD
-=======
       call mpas_pool_add_config(analysisMemberList, 'eddyProductVariables', 1)
->>>>>>> 4e41e3d9
 !     call mpas_pool_add_config(analysisMemberList, 'temPlate', 1)
 
       ! DON'T EDIT BELOW HERE
